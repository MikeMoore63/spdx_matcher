#!/usr/bin/env python
# -*- coding: utf-8 -*-
import unittest
import logging
import hashlib
import spdx_matcher
from pathlib import Path

<<<<<<< HEAD
=======

>>>>>>> 18a131c3
logger = logging.getLogger(__name__)
logging.basicConfig(level=logging.DEBUG)
"""
  Copyright 2023 Mike Moore

   Licensed under the Apache License, Version 2.0 (the "License");
   you may not use this file except in compliance with the License.
   You may obtain a copy of the License at

       https://www.apache.org/licenses/LICENSE-2.0

   Unless required by applicable law or agreed to in writing, software
   distributed under the License is distributed on an "AS IS" BASIS,
   WITHOUT WARRANTIES OR CONDITIONS OF ANY KIND, either express or implied.
   See the License for the specific language governing permissions and
   limitations under the License.
"""

"""
You may think the test here are quite "light" and in general I would agree.
But I would highlight this module is heavily data driven. It lives and breathes by quality
of license templates available from spdx. The matching algorithm itself is generic.

The cache builder tests every template regexp generated against the exemplar license provided
also by SPDX. So you canuse that as more complete coverage of the templates. This though also does
test the algorithm quite heavily for the core algorithm. So I am relying on this above
what is here.

Hence main test quite simple but we do test a simple license file and complex large multi-license
file.

The second CHALLENGING.txt is meant to be about worst case of license file in the wild. This
helps identify
issues with regexp performance such as back tracking
"""

current_dir = Path(__file__).parent

with open(f"{current_dir}/APACHE.txt", mode="rt", encoding="utf-8") as af:
    APACHE2 = af.read()

with open(f"{current_dir}/PYTHON-2.0.1.txt", mode="rt", encoding="utf-8") as af:
    PYTHON201 = af.read()

with open(f"{current_dir}/GPL-3.0.txt", mode="rt", encoding="utf-8") as af:
    GPL30 = af.read()

with open(f"{current_dir}/CHALLENGING.txt", mode="rt", encoding="utf-8") as af:
    CHALLENGING = af.read()

with open(f"{current_dir}/NO-MATCH.txt", mode="rt", encoding="utf-8") as af:
    NOMATCH = af.read()


class TestSimple(unittest.TestCase):
    def test_apache2(self):
        logger.debug("Starting normalize of apache2..")
        content = spdx_matcher.normalize(APACHE2,
                                         remove_sections=spdx_matcher.REMOVE_FINGERPRINT)
        logger.debug("Finished normalize of apache2..")
        if not isinstance(content, bytes):
            content = content.encode("utf-8")

        file_hash = hashlib.sha1(content).hexdigest()
        self.assertEqual("9c1a36810f95032b176e2b488f781b823a7cb63f", file_hash)
        analysis, match = spdx_matcher.analyse_license_text(APACHE2)

        self.assertEqual(len(analysis["licenses"]), 1)
        self.assertTrue("Apache-2.0" in analysis["licenses"])

    def test_post_match_python201(self):
        logger.debug("Starting analyse of python 2.0.1..")
        analysis, match = spdx_matcher.analyse_license_text(PYTHON201)
        self.assertEqual(len(analysis["licenses"]), 1)
        self.assertEqual(len(analysis["exceptions"]), 0)
        self.assertTrue("Python-2.0.1" in analysis["licenses"])

    def test_no_match(self):
        logger.debug("Starting analyse of not match license text..")
        analysis, match = spdx_matcher.analyse_license_text(NOMATCH)
        self.assertEqual(len(analysis["licenses"]), 0)
        self.assertEqual(len(analysis["exceptions"]), 0)

    def test_backtracking_challenging(self):
        logger.debug("Starting normalize of challenging..")
        content = spdx_matcher.normalize(CHALLENGING,
                                         remove_sections=spdx_matcher.REMOVE_FINGERPRINT)
        logger.debug("Finished normalize of challenging..")
        if not isinstance(content, bytes):
            content = content.encode("utf-8")

        file_hash = hashlib.sha1(content).hexdigest()
        self.assertEqual("1674274803cb5de9d545a6b42e7396286ee62bd5", file_hash)

        analysis, match = spdx_matcher.analyse_license_text(CHALLENGING)

        self.assertEqual(len(analysis["licenses"]), 16)
        self.assertTrue("Apache-2.0" in analysis["licenses"])
        self.assertTrue("MIT" in analysis["licenses"])
        self.assertTrue("BSD-3-Clause" in analysis["licenses"])
        self.assertTrue("GPL-3.0-only" in analysis["licenses"])
        self.assertTrue("GPL-3.0-or-later" in analysis["licenses"])
        self.assertTrue("GPL-2.0-or-later" in analysis["licenses"])
        self.assertTrue("GPL-2.0-only" in analysis["licenses"])
        self.assertTrue("GPL-1.0-or-later" in analysis["licenses"])
        self.assertTrue("GPL-1.0-only" in analysis["licenses"])

    def test_deprecated_licenses_not_exists(self):
        analysis, match = spdx_matcher.analyse_license_text(GPL30)
        self.assertEqual(len(analysis["licenses"]), 2)
        self.assertTrue("GPL-3.0" not in analysis["licenses"])
        self.assertTrue("GPL-3.0-only" in analysis["licenses"] and "GPL-3.0-or-later" in analysis["licenses"])

    def test_version(self):
        self.assertTrue(spdx_matcher.__version__ is not None)


class TestNormalize(unittest.TestCase):
    def test_space_remove(self):
        logger.debug("Starting normalize test for specific symbol removal..")
        source = "space remove for . new start"
        expected = "space remove for. new start"
        self.assertEqual(expected, spdx_matcher.normalize(source))


if __name__ == "__main__":
    unittest.main()<|MERGE_RESOLUTION|>--- conflicted
+++ resolved
@@ -6,10 +6,6 @@
 import spdx_matcher
 from pathlib import Path
 
-<<<<<<< HEAD
-=======
-
->>>>>>> 18a131c3
 logger = logging.getLogger(__name__)
 logging.basicConfig(level=logging.DEBUG)
 """
