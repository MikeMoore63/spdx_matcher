#!/usr/bin/env python
# -*- coding: utf-8 -*-
import copy
import unittest
import logging
import hashlib
import spdx_matcher
from pathlib import Path

logger = logging.getLogger(__name__)
logging.basicConfig(level=logging.DEBUG)
"""
  Copyright 2023 Mike Moore

   Licensed under the Apache License, Version 2.0 (the "License");
   you may not use this file except in compliance with the License.
   You may obtain a copy of the License at

       https://www.apache.org/licenses/LICENSE-2.0

   Unless required by applicable law or agreed to in writing, software
   distributed under the License is distributed on an "AS IS" BASIS,
   WITHOUT WARRANTIES OR CONDITIONS OF ANY KIND, either express or implied.
   See the License for the specific language governing permissions and
   limitations under the License.
"""

"""
You may think the test here are quite "light" and in general I would agree.
But I would highlight this module is heavily data driven. It lives and breathes by quality
of license templates available from spdx. The matching algorithm itself is generic.

The cache builder tests every template regexp generated against the exemplar license provided
also by SPDX. So you canuse that as more complete coverage of the templates. This though also does
test the algorithm quite heavily for the core algorithm. So I am relying on this above
what is here.

Hence main test quite simple but we do test a simple license file and complex large multi-license
file.

The second CHALLENGING.txt is meant to be about worst case of license file in the wild. This
helps identify
issues with regexp performance such as back tracking
"""

current_dir = Path(__file__).parent

with open(f"{current_dir}/APACHE.txt", mode="rt", encoding="utf-8") as af:
    APACHE2 = af.read()

<<<<<<< HEAD
with open(f"{current_dir}/GPL-3.0.txt", mode="rt", encoding="utf-8") as af:
    GPL30 = af.read()

with open(f"{current_dir}/MPL-2.0.txt", mode="rt", encoding="utf-8") as af:
    MPL20 = af.read()

=======
with open(f"{current_dir}/PYTHON-2.0.1.txt", mode="rt", encoding="utf-8") as af:
    PYTHON201 = af.read()

with open(f"{current_dir}/GPL-3.0.txt", mode="rt", encoding="utf-8") as af:
    GPL30 = af.read()

>>>>>>> d622a7f8
with open(f"{current_dir}/CHALLENGING.txt", mode="rt", encoding="utf-8") as af:
    CHALLENGING = af.read()

with open(f"{current_dir}/NO-MATCH.txt", mode="rt", encoding="utf-8") as af:
    NOMATCH = af.read()


class TestSimple(unittest.TestCase):
    def test_apache2(self):
        logger.debug("Starting normalize of apache2..")
        content = spdx_matcher.normalize(APACHE2,
                                         remove_sections=spdx_matcher.REMOVE_FINGERPRINT)
        logger.debug("Finished normalize of apache2..")
        if not isinstance(content, bytes):
            content = content.encode("utf-8")

        file_hash = hashlib.sha1(content).hexdigest()
        self.assertEqual("9c1a36810f95032b176e2b488f781b823a7cb63f", file_hash)
        analysis, match = spdx_matcher.analyse_license_text(APACHE2)

        self.assertEqual(len(analysis["licenses"]), 1)
        self.assertTrue("Apache-2.0" in analysis["licenses"])

<<<<<<< HEAD
    def test_mpl20(self):
        # cache data matchConfidence equal to 1.0
        # index, match_cache = spdx_matcher._load_license_analyser_cache()
        # self.assertEqual(2, len([i for i in ["MPL-2.0", "MPL-2.0-no-copyleft-exception"] if i in match_cache]))
        # self.assertTrue(match_cache["licenses"]["MPL-2.0"]["matchConfidence"] == 1.0)
        # self.assertTrue(match_cache["licenses"]["MPL-2.0-no-copyleft-exception"]["matchConfidence"] == 1.0)

        analysis, match = spdx_matcher.analyse_license_text(MPL20)
        self.assertEqual(len(analysis["licenses"]), 1)
        self.assertTrue("MPL-2.0" in analysis["licenses"])
=======
    def test_post_match_python201(self):
        logger.debug("Starting analyse of python 2.0.1..")
        analysis, match = spdx_matcher.analyse_license_text(PYTHON201)
        self.assertEqual(len(analysis["licenses"]), 1)
        self.assertEqual(len(analysis["exceptions"]), 0)
        self.assertTrue("Python-2.0.1" in analysis["licenses"])

    def test_no_match(self):
        logger.debug("Starting analyse of not match license text..")
        analysis, match = spdx_matcher.analyse_license_text(NOMATCH)
        self.assertEqual(len(analysis["licenses"]), 0)
        self.assertEqual(len(analysis["exceptions"]), 0)
>>>>>>> d622a7f8

    def test_backtracking_challenging(self):
        logger.debug("Starting normalize of challenging..")
        content = spdx_matcher.normalize(CHALLENGING,
                                         remove_sections=spdx_matcher.REMOVE_FINGERPRINT)
        logger.debug("Finished normalize of challenging..")
        if not isinstance(content, bytes):
            content = content.encode("utf-8")

        file_hash = hashlib.sha1(content).hexdigest()
        self.assertEqual("4727f956620107e0fcb1451a07e3221190422c7f", file_hash)

        analysis, match = spdx_matcher.analyse_license_text(CHALLENGING)

        self.assertEqual(len(analysis["licenses"]), 16)
        self.assertTrue("Apache-2.0" in analysis["licenses"])
        self.assertTrue("MIT" in analysis["licenses"])
        self.assertTrue("BSD-3-Clause" in analysis["licenses"])
        self.assertTrue("GPL-3.0-only" in analysis["licenses"])
        self.assertTrue("GPL-3.0-or-later" in analysis["licenses"])
        self.assertTrue("GPL-2.0-or-later" in analysis["licenses"])
        self.assertTrue("GPL-2.0-only" in analysis["licenses"])
        self.assertTrue("GPL-1.0-or-later" in analysis["licenses"])
        self.assertTrue("GPL-1.0-only" in analysis["licenses"])

    def test_deprecated_licenses_not_exists(self):
        analysis, match = spdx_matcher.analyse_license_text(GPL30)
        self.assertEqual(len(analysis["licenses"]), 2)
        self.assertTrue("GPL-3.0" not in analysis["licenses"])
        self.assertTrue("GPL-3.0-only" in analysis["licenses"] and "GPL-3.0-or-later" in analysis["licenses"])

<<<<<<< HEAD
=======
    def test_fuzzy_match(self):
        # remove some text from the license text
        test_case = copy.deepcopy(APACHE2)
        test_case = test_case[:-300]

        analysis, match = spdx_matcher.analyse_license_text(test_case)
        self.assertEqual(len(analysis["licenses"]), 0)

        result = spdx_matcher.fuzzy_license_text(test_case, threshold=0.95)
        self.assertNotEqual(len(result), 0)
        self.assertTrue("Apache-2.0" in [match_license["id"] for match_license in result])

    def test_version(self):
        self.assertTrue(spdx_matcher.__version__ is not None)

>>>>>>> d622a7f8

class TestNormalize(unittest.TestCase):
    def test_space_remove(self):
        logger.debug("Starting normalize test for specific symbol removal..")
        source = "space remove for . new start"
        expected = "space remove for. new start"
        self.assertEqual(expected, spdx_matcher.normalize(source))

    def test_bullet_should_keep(self):
        """
        Not all bullet points should be removed, some license like MPL use bullet points as part of the
        license text regexp
        """
        # original test to make sure behavior not change
        source = "******\n\n 6. Disclaimer of Warranty\n\n* abc *"
        expected = "****** disclaimer of warranty abc *"
        self.assertEqual(expected, spdx_matcher.normalize(source))

        source = "******\n\n 6. Disclaimer of Warranty\n\n* ------ *"
        expected = "****** disclaimer of warranty * ------ *"
        self.assertEqual(expected, spdx_matcher.normalize(source))

        source = "******\n\n 6. Disclaimer of Warranty\n\n* ====== *"
        expected = "****** disclaimer of warranty * ====== *"
        self.assertEqual(expected, spdx_matcher.normalize(source))

        source = "*******\n*  *\n*  6. Disclaimer of Warranty  *\n*  ------  *"
        expected = "******* disclaimer of warranty * ------ *"
        self.assertEqual(expected, spdx_matcher.normalize(source))


if __name__ == "__main__":
    unittest.main()<|MERGE_RESOLUTION|>--- conflicted
+++ resolved
@@ -48,21 +48,15 @@
 with open(f"{current_dir}/APACHE.txt", mode="rt", encoding="utf-8") as af:
     APACHE2 = af.read()
 
-<<<<<<< HEAD
+with open(f"{current_dir}/PYTHON-2.0.1.txt", mode="rt", encoding="utf-8") as af:
+    PYTHON201 = af.read()
+
 with open(f"{current_dir}/GPL-3.0.txt", mode="rt", encoding="utf-8") as af:
     GPL30 = af.read()
 
 with open(f"{current_dir}/MPL-2.0.txt", mode="rt", encoding="utf-8") as af:
     MPL20 = af.read()
 
-=======
-with open(f"{current_dir}/PYTHON-2.0.1.txt", mode="rt", encoding="utf-8") as af:
-    PYTHON201 = af.read()
-
-with open(f"{current_dir}/GPL-3.0.txt", mode="rt", encoding="utf-8") as af:
-    GPL30 = af.read()
-
->>>>>>> d622a7f8
 with open(f"{current_dir}/CHALLENGING.txt", mode="rt", encoding="utf-8") as af:
     CHALLENGING = af.read()
 
@@ -86,7 +80,7 @@
         self.assertEqual(len(analysis["licenses"]), 1)
         self.assertTrue("Apache-2.0" in analysis["licenses"])
 
-<<<<<<< HEAD
+
     def test_mpl20(self):
         # cache data matchConfidence equal to 1.0
         # index, match_cache = spdx_matcher._load_license_analyser_cache()
@@ -97,7 +91,7 @@
         analysis, match = spdx_matcher.analyse_license_text(MPL20)
         self.assertEqual(len(analysis["licenses"]), 1)
         self.assertTrue("MPL-2.0" in analysis["licenses"])
-=======
+
     def test_post_match_python201(self):
         logger.debug("Starting analyse of python 2.0.1..")
         analysis, match = spdx_matcher.analyse_license_text(PYTHON201)
@@ -110,7 +104,6 @@
         analysis, match = spdx_matcher.analyse_license_text(NOMATCH)
         self.assertEqual(len(analysis["licenses"]), 0)
         self.assertEqual(len(analysis["exceptions"]), 0)
->>>>>>> d622a7f8
 
     def test_backtracking_challenging(self):
         logger.debug("Starting normalize of challenging..")
@@ -121,7 +114,7 @@
             content = content.encode("utf-8")
 
         file_hash = hashlib.sha1(content).hexdigest()
-        self.assertEqual("4727f956620107e0fcb1451a07e3221190422c7f", file_hash)
+        self.assertEqual("1674274803cb5de9d545a6b42e7396286ee62bd5", file_hash)
 
         analysis, match = spdx_matcher.analyse_license_text(CHALLENGING)
 
@@ -142,8 +135,6 @@
         self.assertTrue("GPL-3.0" not in analysis["licenses"])
         self.assertTrue("GPL-3.0-only" in analysis["licenses"] and "GPL-3.0-or-later" in analysis["licenses"])
 
-<<<<<<< HEAD
-=======
     def test_fuzzy_match(self):
         # remove some text from the license text
         test_case = copy.deepcopy(APACHE2)
@@ -159,7 +150,6 @@
     def test_version(self):
         self.assertTrue(spdx_matcher.__version__ is not None)
 
->>>>>>> d622a7f8
 
 class TestNormalize(unittest.TestCase):
     def test_space_remove(self):
