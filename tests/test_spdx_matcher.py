#!/usr/bin/env python
# -*- coding: utf-8 -*-
import copy
import unittest
import logging
import hashlib
import spdx_matcher
from pathlib import Path


logger = logging.getLogger(__name__)
logging.basicConfig(level=logging.DEBUG)
"""
  Copyright 2023 Mike Moore

   Licensed under the Apache License, Version 2.0 (the "License");
   you may not use this file except in compliance with the License.
   You may obtain a copy of the License at

       https://www.apache.org/licenses/LICENSE-2.0

   Unless required by applicable law or agreed to in writing, software
   distributed under the License is distributed on an "AS IS" BASIS,
   WITHOUT WARRANTIES OR CONDITIONS OF ANY KIND, either express or implied.
   See the License for the specific language governing permissions and
   limitations under the License.
"""

"""
You may think the test here are quite "light" and in general I would agree.
But I would highlight this module is heavily data driven. It lives and breathes by quality
of license templates available from spdx. The matching algorithm itself is generic.

The cache builder tests every template regexp generated against the exemplar license provided
also by SPDX. So you canuse that as more complete coverage of the templates. This though also does
test the algorithm quite heavily for the core algorithm. So I am relying on this above
what is here.

Hence main test quite simple but we do test a simple license file and complex large multi-license
file.

The second CHALLENGING.txt is meant to be about worst case of license file in the wild. This
helps identify
issues with regexp performance such as back tracking
"""

current_dir = Path(__file__).parent

with open(f"{current_dir}/APACHE.txt", mode="rt", encoding="utf-8") as af:
    APACHE2 = af.read()

with open(f"{current_dir}/PYTHON-2.0.1.txt", mode="rt", encoding="utf-8") as af:
    PYTHON201 = af.read()

with open(f"{current_dir}/GPL-3.0.txt", mode="rt", encoding="utf-8") as af:
    GPL30 = af.read()

with open(f"{current_dir}/CHALLENGING.txt", mode="rt", encoding="utf-8") as af:
    CHALLENGING = af.read()

with open(f"{current_dir}/NO-MATCH.txt", mode="rt", encoding="utf-8") as af:
    NOMATCH = af.read()


class TestSimple(unittest.TestCase):
    def test_apache2(self):
        logging.getLogger(__name__).debug("Starting normalize of apache2..")
        content = spdx_matcher.normalize(APACHE2,
                                         remove_sections=spdx_matcher.REMOVE_FINGERPRINT)
        logging.getLogger(__name__).debug("Finished normalize of apache2..")
        if not isinstance(content, bytes):
            content = content.encode("utf-8")

        file_hash = hashlib.sha1(content).hexdigest()
        self.assertEqual("9c1a36810f95032b176e2b488f781b823a7cb63f", file_hash)
        analysis, match = spdx_matcher.analyse_license_text(APACHE2)

        self.assertEqual(len(analysis["licenses"]), 1)
        self.assertTrue("Apache-2.0" in analysis["licenses"])

    def test_post_match_python201(self):
        logger.debug("Starting analyse of python 2.0.1..")
        analysis, match = spdx_matcher.analyse_license_text(PYTHON201)
        self.assertEqual(len(analysis["licenses"]), 1)
        self.assertEqual(len(analysis["exceptions"]), 0)
        self.assertTrue("Python-2.0.1" in analysis["licenses"])

    def test_no_match(self):
        logger.debug("Starting analyse of not match license text..")
        analysis, match = spdx_matcher.analyse_license_text(NOMATCH)
        self.assertEqual(len(analysis["licenses"]), 0)
        self.assertEqual(len(analysis["exceptions"]), 0)

    def test_backtracking_challenging(self):
        logging.getLogger(__name__).debug("Starting normalize of challenging..")
        content = spdx_matcher.normalize(CHALLENGING,
                                         remove_sections=spdx_matcher.REMOVE_FINGERPRINT)
        logging.getLogger(__name__).debug("Finished normalize of challenging..")
        if not isinstance(content, bytes):
            content = content.encode("utf-8")

        file_hash = hashlib.sha1(content).hexdigest()
        self.assertEqual("1674274803cb5de9d545a6b42e7396286ee62bd5", file_hash)

        analysis, match = spdx_matcher.analyse_license_text(CHALLENGING)

        self.assertEqual(len(analysis["licenses"]), 16)
        self.assertTrue("Apache-2.0" in analysis["licenses"])
        self.assertTrue("MIT" in analysis["licenses"])
        self.assertTrue("BSD-3-Clause" in analysis["licenses"])
        self.assertTrue("GPL-3.0-only" in analysis["licenses"])
        self.assertTrue("GPL-3.0-or-later" in analysis["licenses"])
        self.assertTrue("GPL-2.0-or-later" in analysis["licenses"])
        self.assertTrue("GPL-2.0-only" in analysis["licenses"])
        self.assertTrue("GPL-1.0-or-later" in analysis["licenses"])
        self.assertTrue("GPL-1.0-only" in analysis["licenses"])

    def test_deprecated_licenses_not_exists(self):
        analysis, match = spdx_matcher.analyse_license_text(GPL30)
        self.assertEqual(len(analysis["licenses"]), 2)
        self.assertTrue("GPL-3.0" not in analysis["licenses"])
        self.assertTrue("GPL-3.0-only" in analysis["licenses"] and "GPL-3.0-or-later" in analysis["licenses"])

<<<<<<< HEAD
    def test_fuzzy_match(self):
        # remove some text from the license text
        test_case = copy.deepcopy(APACHE2)
        test_case = test_case[:-300]

        analysis, match = spdx_matcher.analyse_license_text(test_case)
        self.assertEqual(len(analysis["licenses"]), 0)

        result = spdx_matcher.fuzzy_license_text(test_case, threshold=0.95)
        self.assertNotEqual(len(result), 0)
        self.assertTrue("Apache-2.0" in [match_license["id"] for match_license in result])
=======
    def test_version(self):
        self.assertTrue(spdx_matcher.__version__ is not None)
>>>>>>> 18a131c3


class TestNormalize(unittest.TestCase):
    def test_space_remove(self):
        logging.getLogger(__name__).debug("Starting normalize test for specific symbol removal..")
        source = "space remove for . new start"
        expected = "space remove for. new start"
        self.assertEqual(expected, spdx_matcher.normalize(source))


if __name__ == "__main__":
    unittest.main()<|MERGE_RESOLUTION|>--- conflicted
+++ resolved
@@ -121,7 +121,6 @@
         self.assertTrue("GPL-3.0" not in analysis["licenses"])
         self.assertTrue("GPL-3.0-only" in analysis["licenses"] and "GPL-3.0-or-later" in analysis["licenses"])
 
-<<<<<<< HEAD
     def test_fuzzy_match(self):
         # remove some text from the license text
         test_case = copy.deepcopy(APACHE2)
@@ -133,10 +132,10 @@
         result = spdx_matcher.fuzzy_license_text(test_case, threshold=0.95)
         self.assertNotEqual(len(result), 0)
         self.assertTrue("Apache-2.0" in [match_license["id"] for match_license in result])
-=======
+
     def test_version(self):
         self.assertTrue(spdx_matcher.__version__ is not None)
->>>>>>> 18a131c3
+
 
 
 class TestNormalize(unittest.TestCase):
